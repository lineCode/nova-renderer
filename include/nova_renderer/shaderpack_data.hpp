--- conflicted
+++ resolved
@@ -628,14 +628,6 @@
     [[nodiscard]] std::string to_string(VertexFieldEnum val);
 
     [[nodiscard]] uint32_t pixel_format_to_pixel_width(PixelFormatEnum format);
-<<<<<<< HEAD
-
-    [[nodiscard]] PixelFormatEnum to_pixel_format_enum(rhi::PixelFormat format);
-
-    [[nodiscard]] rhi::PixelFormat to_rhi_pixel_format(PixelFormatEnum format);
-} // namespace nova::renderer::shaderpack
-=======
->>>>>>> 590be7f1
 
     [[nodiscard]] PixelFormatEnum to_pixel_format_enum(rhi::PixelFormat format);
 
